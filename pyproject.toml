[tool.poetry]
name = "datasetinsights"
version = "0.2.0"
description = "Synthetic dataset insights."
license = "Apache-2.0"
authors = [
  "Unity AI Perception Team <perception@unity3d.com>"
]
readme = "README.md"
classifiers = [
  "Development Status :: 3 - Alpha",
  "Environment :: Console",
  "Framework :: Jupyter",
  "Operating System :: OS Independent",
  "Programming Language :: Python :: 3.7",
  "Topic :: Scientific/Engineering :: Artificial Intelligence",
  "Topic :: Scientific/Engineering :: Visualization",
  "Topic :: Software Development :: Libraries :: Python Modules",
  "Topic :: Utilities"
]
include = [
    "LICENSE",
]


[tool.poetry.dependencies]
python = "^3.7"
cython = "^0.29.14"
google-cloud-storage = ">=1.24.1 <=1.28.1"
jupyter = "^1.0.0"
kornia = "^0.1.4"
numpy = ">=1.17 < 1.18"
nuscenes-devkit = ">=1.0.2 <1.0.3"
plotly = "^4.4.1"
pyquaternion = "^0.9.5"
pytorch-ignite = "^0.3.0"
tensorboardx = "^2.0"
<<<<<<< HEAD
torch = "^1.5.1"
torchvision = "^0.6.1"
=======
torch = "~1.4.0"
torchvision = "~0.5"
>>>>>>> ed09f043
yacs = "^0.1.6"
pycocotools = "^2.0.0"
codetiming = "^1.2.0"
pandas = "^1.0.1"
tqdm = "^4.45.0"
dask = {extras = ["complete"], version = "^2.14.0"}
dash = "1.12.0"
tensorflow = "^2.2.0"
<<<<<<< HEAD
memory_profiler = "^0.57.0"
=======
click = "^7.1.2"

>>>>>>> ed09f043

[tool.poetry.dev-dependencies]
black = "^19.10b0"
flake8 = "^3.7.9"
pytest = "^6.0.2"
pytest-cov = "^2.8.1"
responses = "^0.10.9"
isort = "^4.3.21"
sphinx-rtd-theme = "^0.5.0"
recommonmark = "^0.6.0"
<<<<<<< HEAD
memory_profiler = "^0.57.0"
=======
kfp = "^1.0.0"
sphinx-click = "^2.5.0"
>>>>>>> ed09f043

[tool.isort]
multi_line_output = 3
include_trailing_comma = true
force_grid_wrap = 0
use_parentheses = true
line_length = 80

[tool.black]
line-length = 80
target-version = ["py37"]
include = '\.pyi?$'
exclude = '''

(
  /(
      \.eggs         # exclude a few common directories in the
    | \.git          # root of the project
    | \.hg
    | \.mypy_cache
    | \.tox
    | \.venv
    | _build
    | buck-out
    | build
    | dist
    | protos
  )/
)
'''

[tool.pytest.ini_options]
addopts = "--cov=datasetinsights -rxXs --verbose"
testpaths = [
    "tests"
]

[tool.poetry.scripts]
datasetinsights = "datasetinsights.__main__:entrypoint"

[build-system]
requires = ["poetry>=1.0.5"]
build-backend = "poetry.masonry.api"<|MERGE_RESOLUTION|>--- conflicted
+++ resolved
@@ -35,13 +35,8 @@
 pyquaternion = "^0.9.5"
 pytorch-ignite = "^0.3.0"
 tensorboardx = "^2.0"
-<<<<<<< HEAD
-torch = "^1.5.1"
-torchvision = "^0.6.1"
-=======
 torch = "~1.4.0"
 torchvision = "~0.5"
->>>>>>> ed09f043
 yacs = "^0.1.6"
 pycocotools = "^2.0.0"
 codetiming = "^1.2.0"
@@ -50,12 +45,9 @@
 dask = {extras = ["complete"], version = "^2.14.0"}
 dash = "1.12.0"
 tensorflow = "^2.2.0"
-<<<<<<< HEAD
 memory_profiler = "^0.57.0"
-=======
 click = "^7.1.2"
 
->>>>>>> ed09f043
 
 [tool.poetry.dev-dependencies]
 black = "^19.10b0"
@@ -66,12 +58,9 @@
 isort = "^4.3.21"
 sphinx-rtd-theme = "^0.5.0"
 recommonmark = "^0.6.0"
-<<<<<<< HEAD
 memory_profiler = "^0.57.0"
-=======
 kfp = "^1.0.0"
 sphinx-click = "^2.5.0"
->>>>>>> ed09f043
 
 [tool.isort]
 multi_line_output = 3
