--- conflicted
+++ resolved
@@ -83,14 +83,9 @@
     "--checksum-file",
     type=str,
     default=None,
-<<<<<<< HEAD
-    help="Dataset checksum text file. "
-    "This will help check the integrity of the downloaded dataset.",
-=======
     help="Dataset checksum text file path. "
     "Path can be a HTTP(S) url or a local file path. This will help check the "
     "integrity of the downloaded dataset.",
->>>>>>> a5f7b4e0
 )
 def cli(
     source_uri, output, include_binary, access_token, checksum_file,
