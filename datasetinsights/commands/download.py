--- conflicted
+++ resolved
@@ -39,14 +39,7 @@
         return value
 
 
-<<<<<<< HEAD
 @click.command(context_settings=const.CONTEXT_SETTINGS,)
-=======
-@click.command(
-    help="Download dataset to localhost from known locations.",
-    context_settings=const.CONTEXT_SETTINGS,
-)
->>>>>>> a5f7b4e0
 @click.option(
     "-s",
     "--source-uri",
