--- conflicted
+++ resolved
@@ -182,15 +182,11 @@
     kfp_writer = KubeflowPipelineWriter(
         filename=cfg.system.metricsfilename, filepath=cfg.system.metricsdir
     )
-<<<<<<< HEAD
-    checkpointer = create_checkpointer(logdir=writer.logdir, config=cfg)
-=======
     checkpointer = EstimatorCheckpoint(
         estimator_name=cfg.estimator,
         log_dir=writer.logdir,
         distributed=cfg.system.distributed,
     )
->>>>>>> 9be4e3f7
     estimator = Estimator.create(
         cfg.estimator,
         config=cfg,
