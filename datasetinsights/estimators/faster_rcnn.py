"""faster rcnn pytorch train and evaluate."""

import copy
import logging
import math
from typing import Dict, List, Tuple

import matplotlib.pyplot as plt
import numpy as np
import torch
import torch.distributed as dist
import torchvision
from codetiming import Timer

import datasetinsights.constants as const
from datasetinsights.data.bbox import BBox2D
from datasetinsights.data.datasets import Dataset
from datasetinsights.data.transforms import Compose
from datasetinsights.evaluation_metrics.base import EvaluationMetric
from datasetinsights.torch_distributed import get_world_size

from .base import Estimator

MAX_BOXES_PER_IMAGE = 100
logger = logging.getLogger(__name__)
DEFAULT_ACCUMULATION_STEPS = 1
TRAIN = "train"
VAL = "val"
TEST = "test"


class FasterRCNN(Estimator):
    """
    Faster-RCNN train/evaluate implementation for object detection.

    https://github.com/pytorch/vision/tree/master/references/detection
    https://arxiv.org/abs/1506.01497
    Args:
        config (CfgNode): estimator config
        writer: Tensorboard writer object
        kfp_writer: KubeflowPipelineWriter object to write logs
        checkpointer: Model checkpointer callback to save models
        device: model training on device (cpu|cuda)
        box_score_thresh: (optional) default threshold is 0.05
        gpu (int): (optional) gpu id on which code will execute
        rank (int): (optional) rank of process executing code
    Attributes:
        model: pytorch model
        writer: Tensorboard writer object
        kfp_writer: KubeflowPipelineWriter object
        checkpointer: Model checkpointer callback to save models
        device: model training on device (cpu|cuda)
    """

    def __init__(
        self,
        *,
        config,
        writer,
        kfp_writer,
        checkpointer,
        device,
        box_score_thresh=0.05,
        gpu=0,
        rank=0,
        **kwargs,
    ):
        """initiate estimator."""
        logger.info(f"initializing faster rcnn")
        self.config = config
        self.device = device
        self.writer = writer
        self.kfp_writer = kfp_writer
        model_name = f"fasterrcnn_{self.config.backbone}_fpn"
        self.model = torchvision.models.detection.__dict__[model_name](
            num_classes=config.num_classes,
            pretrained_backbone=config.pretrained_backbone,
            pretrained=config.pretrained,
            box_detections_per_img=MAX_BOXES_PER_IMAGE,
            box_score_thresh=box_score_thresh,
        )
        self.model_without_ddp = self.model
        self.gpu = gpu
        self.rank = rank
        self.sync_metrics = config.get("synchronize_metrics", True)
        logger.info(f"gpu: {self.gpu}, rank: {self.rank}")

        self.checkpointer = checkpointer
        checkpoint_file = config.get("checkpoint_file", const.NULL_STRING)
        if checkpoint_file != const.NULL_STRING:
            checkpointer.load(self, config.checkpoint_file)

        self.metrics = {}
        for metric_key, metric in config.metrics.items():
            self.metrics[metric_key] = EvaluationMetric.create(
                metric.name, **metric.args
            )
        self.model.to(self.device)

        if self.config.system.distributed:
            self.model = torch.nn.parallel.DistributedDataParallel(
                self.model, device_ids=[self.gpu]
            )
            self.model_without_ddp = self.model.module

    def train(self, **kwargs):
        """start training, save trained model per epoch."""
        config = self.config
        train_dataset = create_dataset(config, TRAIN)
        val_dataset = create_dataset(config, VAL)
        label_mappings = train_dataset.label_mappings
        if self.config.system.dryrun:
            train_dataset = create_dryrun_dataset(config, train_dataset, TRAIN)
            val_dataset = create_dryrun_dataset(config, val_dataset, VAL)

        logger.info(f"length of train dataset is {len(train_dataset)}")
        logger.info(f"length of validation dataset is {len(val_dataset)}")
        is_distributed = config.system.distributed
        train_sampler = FasterRCNN.create_sampler(
            is_distributed=is_distributed, dataset=train_dataset, is_train=True
        )
        val_sampler = FasterRCNN.create_sampler(
            is_distributed=is_distributed, dataset=val_dataset, is_train=False
        )

        train_loader = dataloader_creator(
            config, train_dataset, train_sampler, TRAIN
        )
        val_loader = dataloader_creator(config, val_dataset, val_sampler, VAL)
        self.train_loop(
            train_dataloader=train_loader,
            label_mappings=label_mappings,
            val_dataloader=val_loader,
            train_sampler=train_sampler,
        )

    def train_loop(
        self,
        *,
        train_dataloader,
        label_mappings,
        val_dataloader,
        train_sampler=None,
    ):
        """train on whole range of epochs.

        Args:
            train_dataloader (torch.utils.data.DataLoader):
            label_mappings (dict): a dict of {label_id: label_name} mapping
            val_dataloader (torch.utils.data.DataLoader)
            train_sampler: (torch.utils.data.Sampler)
        """
        model = self.model.to(self.device)
        params = [p for p in model.parameters() if p.requires_grad]
        optimizer, lr_scheduler = FasterRCNN.create_optimizer_lrs(
            self.config, params
        )
        accumulation_steps = self.config.train.get(
            "accumulation_steps", DEFAULT_ACCUMULATION_STEPS
        )
        logger.debug("Start training")
        total_timer = Timer(
            name="total-time", text=const.TIMING_TEXT, logger=logging.info
        )
        total_timer.start()
        for epoch in range(self.config.train.epochs):
            with Timer(
                name=f"epoch-{epoch}-train-time",
                text=const.TIMING_TEXT,
                logger=logging.info,
            ):
                self.train_one_epoch(
                    optimizer=optimizer,
                    data_loader=train_dataloader,
                    epoch=epoch,
                    lr_scheduler=lr_scheduler,
                    accumulation_steps=accumulation_steps,
                )
            if self.config.system.distributed:
                train_sampler.set_epoch(epoch)
            self.checkpointer.save(self, epoch=epoch)
            with Timer(
                name=f"epoch-{epoch}-evaluate-time",
                text=const.TIMING_TEXT,
                logger=logging.info,
            ):
                self.evaluate_per_epoch(
                    data_loader=val_dataloader,
                    epoch=epoch,
                    label_mappings=label_mappings,
                )
        total_timer.stop()

    def train_one_epoch(
        self,
        *,
        optimizer,
        data_loader,
        epoch,
        lr_scheduler,
        accumulation_steps,
    ):
        """train per epoch.

        Args:
            optimizer: pytorch optimizer
            data_loader(DataLoader): pytorch dataloader
            epoch (int): lr_scheduler: Pytorch LR scheduler
            lr_scheduler: Pytorch LR scheduler
            accumulation_steps(int): Accumulated Gradients are only updated
            after X steps. This creates an effective batch size of
            batch_size * accumulation_steps
        """
        self.model.train()
        loss_metric = Loss()
        optimizer.zero_grad()
        n_examples = len(data_loader.dataset)
        for i, (images, targets) in enumerate(data_loader):
            images = list(image.to(self.device) for image in images)
            targets = [
                {k: v.to(self.device) for k, v in t.items()} for t in targets
            ]
            loss_dict = self.model(images, targets)

            losses_grad = sum(loss for loss in loss_dict.values())

            loss_dict_reduced = reduce_dict(loss_dict)
            losses = sum(loss for loss in loss_dict_reduced.values())
            loss_metric.update(avg_loss=losses.item(), batch_size=len(targets))

            if not math.isfinite(losses):
                raise BadLoss(
                    f"Loss is {losses}, stopping training. Input was "
                    f"{images, targets}. Loss dict is {loss_dict}"
                )
            elif i % self.config.train.log_frequency == 0:
                intermediate_loss = loss_metric.compute()
                examples_seen = epoch * n_examples + loss_metric.num_examples
                logger.info(
                    f"intermediate loss after mini batch {i} in epoch {epoch} "
                    f"(total training examples: {examples_seen}) is "
                    f"{intermediate_loss}"
                )
                self.writer.add_scalar(
                    "training/running_loss", intermediate_loss, examples_seen
                )
            losses_grad.backward()
            if (i + 1) % accumulation_steps == 0:
                optimizer.step()
                lr_scheduler.step()
                optimizer.zero_grad()
        self.writer.add_scalar("training/loss", loss_metric.compute(), epoch)
        self.writer.add_scalar(
            "training/running_loss",
            loss_metric.compute(),
            loss_metric.num_examples,
        )
        self.writer.add_scalar(
            "training/lr", optimizer.param_groups[0]["lr"], epoch
        )
        loss_metric.reset()

    def evaluate(self, **kwargs):
        """evaluate given dataset."""
        config = self.config
        test_dataset = create_dataset(config, TEST)
        label_mappings = test_dataset.label_mappings
        if self.config.system.dryrun:
            test_dataset = create_dryrun_dataset(config, test_dataset, TEST)

        is_distributed = config.system.distributed
        test_sampler = FasterRCNN.create_sampler(
            is_distributed=is_distributed, dataset=test_dataset, is_train=False
        )

        logger.info(f"length of test dataset is {len(test_dataset)}")
        logger.info("Start evaluating estimator: %s", type(self).__name__)

        test_loader = dataloader_creator(
            config, test_dataset, test_sampler, TEST
        )
        self.model.to(self.device)
        self.evaluate_per_epoch(
            data_loader=test_loader,
            epoch=0,
            label_mappings=label_mappings,
            is_distributed=self.config.system.distributed,
            synchronize_metrics=self.sync_metrics,
        )

    @torch.no_grad()
    def evaluate_per_epoch(
        self,
        *,
        data_loader,
        epoch,
        label_mappings,
        max_detections_per_img=MAX_BOXES_PER_IMAGE,
        is_distributed=False,
        synchronize_metrics=True,
    ):
        """Evaluate model performance per epoch.

        Note, torchvision's implementation of faster
        rcnn requires input and gt data for training mode and returns a
        dictionary of losses (which we need to record the loss). We also need to
        get the raw predictions, which is only possible in model.eval() mode,
        to calculate the evaluation metric.
        Args:
            data_loader (DataLoader): pytorch dataloader
            epoch (int): current epoch, used for logging
            label_mappings (dict): a dict of {label_id: label_name} mapping
            max_detections_per_img: max number of targets or predictions allowed
            per example
            is_distributed: whether or not the model is distributed
            synchronize_metrics: whether or not to synchronize evaluation
            metrics across processes
        Returns:

        """
        n_threads = torch.get_num_threads()
        torch.set_num_threads(1)
        self.model.eval()

        loss_metric = Loss()
        for metric in self.metrics.values():
            metric.reset()
        for i, (images, targets) in enumerate(data_loader):
            images = list(image.to(self.device) for image in images)
            targets_raw = [
                {k: v.to(self.device) for k, v in t.items()} for t in targets
            ]
            targets_converted = convert_bboxes2canonical(targets)
            # we need 2 do forward passes, one in eval mode gets us the raw
            # preds and one in train mode gets us the losses
            # pass number 1 to get mAP
            self.model.eval()
            preds_raw = self.model(images)
            converted_preds = convert_bboxes2canonical(preds_raw)
            gt_preds = list(zip(targets_converted, converted_preds))
            if is_distributed and synchronize_metrics:
                all_preds_gt_canonical = gather_gt_preds(
                    gt_preds=gt_preds,
                    device=self.device,
                    max_boxes=max_detections_per_img,
                )
            else:
                all_preds_gt_canonical = gt_preds
            for metric in self.metrics.values():
                metric.update(all_preds_gt_canonical)

            # pass number 2 to get val loss
            self.model.train()
            loss_dict = self.model(images, targets_raw)
            loss_dict_reduced = reduce_dict(loss_dict)
            losses = sum(loss for loss in loss_dict_reduced.values())
            loss_metric.update(avg_loss=losses.item(), batch_size=len(targets))

        self.log_metric_val(label_mappings, epoch)
        val_loss = loss_metric.compute()
        logger.info(f"validation loss is {val_loss}")
        self.writer.add_scalar("val/loss", val_loss, epoch)

        torch.set_num_threads(n_threads)

    def log_metric_val(self, label_mappings, epoch):
        """log metric values.

        Args:
            label_mappings (dict): a dict of {label_id: label_name} mapping
            epoch (int): current epoch, used for logging
        """
        for metric_name, metric in self.metrics.items():
            result = metric.compute()
            logger.debug(result)
            mean_result = np.mean(
                [result_per_label for result_per_label in result.values()]
            )
            logger.info(f"metric {metric_name} has mean result: {mean_result}")
            self.writer.add_scalar(f"val/m{metric_name}", mean_result, epoch)

            self.kfp_writer.add_metric(name=metric_name, val=mean_result)
            # TODO (YC) This is hotfix to allow user map between label_id
            # to label_name during model evaluation. In ideal cases this mapping
            # should be available before training/evaluation dataset was loaded.
            # label_id that was missing from label_name should be removed from
            # dataset and the training procedure.
            label_results = {
                label_mappings.get(id, str(id)): value
                for id, value in result.items()
            }
            self.writer.add_scalars(
                f"val/{metric_name}-per-class", label_results, epoch
            )
            fig = metric_per_class_plot(metric_name, result, label_mappings)
            self.writer.add_figure(f"{metric_name}-per-class", fig, epoch)

    def save(self, path):
        """Serialize Estimator to path.

        Args:
            path (str): full path to save serialized estimator

        Returns:
            saved full path of the serialized estimator
        """
        save_dict = {
            "model": self.model_without_ddp.state_dict(),
            "config": self.config,
        }
        torch.save(save_dict, path)

        return path

    def load(self, path):
        """Load Estimator from path.

        Args:
            path (str): full path to the serialized estimator
        """
        logger.info(f"loading checkpoint from file")
        checkpoint = torch.load(path, map_location=self.device)
        self.model_without_ddp.load_state_dict(checkpoint["model"])
        loaded_config = copy.deepcopy(checkpoint["config"])
        stored_config = copy.deepcopy(self.config)
        del stored_config["checkpoint_file"]
        if stored_config != loaded_config:
            logger.debug(
                f"Found difference in estimator config."
                f"Estimator loaded from {path} was trained using config: \n"
                f"{loaded_config}. \nHowever, the current config is: \n"
                f"{self.config}."
            )
        self.model_without_ddp.eval()

    def predict(self, pil_img, box_score_thresh=0.5):
        """Get prediction from one image using loaded model.

        Args:
            pil_img (PIL Image): PIL image from dataset.
            box_score_thresh (float): box score threshold for filter out lower
            score bounding boxes. Defaults to 0.5.

        Returns:
            filtered_pred_annotations (List[BBox2D]): high predicted score
            bboxes from the model.
        """
        pil_img = pil_img.unsqueeze(0)
        img_tensor = pil_img.to(self.device)
        predicts = self.model_without_ddp(img_tensor)
        predict_annotations = convert_bboxes2canonical(predicts)[0]
        filtered_pred_annotations = [
            box for box in predict_annotations if box.score >= box_score_thresh
        ]
        return filtered_pred_annotations

    @staticmethod
    def create_sampler(is_distributed, *, dataset, is_train):
        """create sample of data.

        Args:
            is_distributed: whether or not the model is distributed
            dataset: dataset obj must have len and __get_item__
            is_train: whether or not the sampler is for training data

        Returns:
            data_sampler: (torch.utils.data.Sampler)

        """
        if is_distributed:
            sampler = torch.utils.data.distributed.DistributedSampler(
                dataset, shuffle=is_train
            )
        elif is_train:
            sampler = torch.utils.data.RandomSampler(dataset)
        else:
            sampler = torch.utils.data.SequentialSampler(dataset)

        return sampler

    @staticmethod
    def create_optimizer_lrs(config, params):
        """create optimizer and learning rate scheduler.

        Args:
            config: (CfgNode): estimator config:
            params: model parameters
        Returns:
            optimizer: pytorch optimizer
            lr_scheduler: pytorch LR scheduler

        """
        if config.optimizer.name == "Adam":
            optimizer = torch.optim.Adam(params, **config.optimizer.args)

            # use fixed learning rate when using Adam
            lr_scheduler = torch.optim.lr_scheduler.LambdaLR(
                optimizer, lambda x: 1.0
            )
        elif config.optimizer.name == "SGD":
            optimizer = torch.optim.SGD(
                params,
                lr=config.optimizer.args.lr,
                momentum=config.optimizer.args.momentum,
                weight_decay=float(config.optimizer.args.weight_decay),
            )
            lr_scheduler = torch.optim.lr_scheduler.StepLR(
                optimizer,
                step_size=config.optimizer.args.lr_step_size,
                gamma=config.optimizer.args.lr_gamma,
            )
        else:
            raise ValueError(
                f"only valid optimizers are 'SGD' and 'Adam' but "
                f"received paramater {config.optimizer.name}"
            )
        return optimizer, lr_scheduler

    @staticmethod
    def get_transform():
        """transform bounding box and tesnor."""
        transforms = [BoxListToTensor(), ToTensor()]
        return Compose(transforms)

    @staticmethod
    def collate_fn(batch):
        """Prepare batch to be format Faster RCNN expects.

        Args:
            batch: mini batch of the form ((x0,x1,x2...xn),(y0,y1,y2...yn))

        Returns:
            mini batch in the form [(x0,y0), (x1,y2), (x2,y2)... (xn,yn)]
        """
        return tuple(zip(*batch))


def create_dryrun_dataset(config, dataset, split):
    """create dataset with very small no of images.

    Args:
        config: (CfgNode): estimator config:
        dataset: dataset obj must have len and __get_item__
        split: train, val, test

    Returns:
        Subset dataset

    """
    r = np.random.default_rng()
    indices = r.integers(0, len(dataset), config[split].batch_size * 2)
    dataset = torch.utils.data.Subset(dataset, indices)
    return dataset


def create_dataset(config, split):
    """download dataset from source.

    Args:
        config: (CfgNode): estimator config:
        split: train, val, test

    Returns dataset: dataset obj must have len and __get_item__

    """
    dataset = Dataset.create(
        config[split].dataset.name,
        data_root=config.system.data_root,
        transforms=FasterRCNN.get_transform(),
        **config[split].dataset.args,
    )
    return dataset


def create_dataloader(
    config,
    dataset,
    sampler,
    train,
    *,
    batch_size=1,
    num_workers=0,
    collate_fn=None,
):
    """load dataset and create dataloader.

    Args:
        config: (CfgNode): estimator config:
        dataset: dataset obj must have len and __get_item__
        sampler: (torch.utils.data.Sampler)
        train: whether or not the sampler is for training data
        batch_size: batch_size
        num_workers: num_workers
        collate_fn: Prepare batch to be format Faster RCNN expects
    Returns data_loader:
        torch.utils.data.DataLoader

    """
    if config.system.distributed:
        if train:
            batch_sampler = torch.utils.data.BatchSampler(
                sampler, batch_size, drop_last=False
            )

            loader = torch.utils.data.DataLoader(
                dataset,
                batch_sampler=batch_sampler,
                num_workers=num_workers,
                collate_fn=collate_fn,
            )
            return loader
        else:
            loader = torch.utils.data.DataLoader(
                dataset,
                batch_size=batch_size,
                sampler=sampler,
                num_workers=num_workers,
                collate_fn=collate_fn,
                drop_last=False,
            )
            return loader
    else:
        logger.info(f"not creating distributed dataloader")
        data_loader = torch.utils.data.DataLoader(
            dataset,
            batch_size=batch_size,
            sampler=sampler,
            num_workers=num_workers,
            drop_last=train,
            collate_fn=collate_fn,
        )
        return data_loader


def dataloader_creator(config, dataset, sampler, split):
    """initiate data loading.

    Args:
        config: (CfgNode): estimator config:
        dataset: dataset obj must have len and __get_item__
        sampler: (torch.utils.data.Sampler)
        split: train, val, test
    Returns data_loader:
        torch.utils.data.DataLoader

    """
    is_train = False
    if split == TRAIN:
        is_train = True
    dataloader = create_dataloader(
        config=config,
        dataset=dataset,
        batch_size=config[split].batch_size,
        sampler=sampler,
        collate_fn=FasterRCNN.collate_fn,
        train=is_train,
    )
    return dataloader


class BadLoss(Exception):
    """pass the exception."""

<<<<<<< HEAD
    """
    n_threads = torch.get_num_threads()
    torch.set_num_threads(1)
    model.eval()

    loss_metric = Loss()
    for metric in metrics.values():
        metric.reset()
    for i, (images, targets) in enumerate(data_loader):
        images = list(image.to(device) for image in images)
        targets_raw = [{k: v.to(device) for k, v in t.items()} for t in targets]
        targets_converted = convert_bboxes2canonical(targets)
        # we need 2 do forward passes, one in eval mode gets us the raw preds
        # and one in train mode gets us the losses
        # pass number 1 to get mAP
        model.eval()
        preds_raw = model(images)
        converted_preds = convert_bboxes2canonical(preds_raw)
        gt_preds = list(zip(targets_converted, converted_preds))
        if is_distributed and synchronize_metrics:
            all_preds_gt_canonical = gather_gt_preds(
                gt_preds=gt_preds,
                device=device,
                max_boxes=max_detections_per_img,
            )
        else:
            all_preds_gt_canonical = gt_preds
        for metric in metrics.values():
            metric.update(all_preds_gt_canonical)

        # pass number 2 to get val loss
        model.train()
        loss_dict = model(images, targets_raw)
        loss_dict_reduced = reduce_dict(loss_dict)
        losses = sum(loss for loss in loss_dict_reduced.values())
        loss_metric.update(avg_loss=losses.item(), batch_size=len(targets))

    for metric_name, metric in metrics.items():
        result = metric.compute()
        logger.debug(result)
        mean_result = np.mean(
            [result_per_label for result_per_label in result.values()]
        )
        logger.info(f"metric {metric_name} has mean result: {mean_result}")
        writer.add_scalar(f"val/{metric_name}", mean_result, epoch)

        kfp_writer.add_metric(name=metric_name, val=mean_result)
        # TODO (YC) This is hotfix to allow user map between label_id
        # to label_name during model evaluation. In ideal cases this mapping
        # should be available before training/evaluation dataset was loaded.
        # label_id that was missing from label_name should be removed from
        # dataset and the training procedure.
        label_results = {
            label_mappings.get(id, str(id)): value
            for id, value in result.items()
        }
        writer.add_scalars(
            f"val/{metric_name}-per-class", label_results, epoch
        )
        fig = metric_per_class_plot(metric_name, result, label_mappings)
        writer.add_figure(f"{metric_name}-per-class", fig, epoch)
=======
    pass
>>>>>>> a08a5989


class Loss:
    """Record Loss during epoch."""

    def __init__(self):
        """initiate loss."""
        self._sum = 0
        self.num_examples = 0

    def reset(self):
        """reset loss."""
        self._sum = 0
        self.num_examples = 0

    def update(self, avg_loss, batch_size):
        """update loss."""
        self._sum += avg_loss * batch_size
        self.num_examples += batch_size

    def compute(self):
        """compute avg loss.

        Returns (float): avg. loss
        """
        if self.num_examples == 0:
            raise ValueError(
                "Loss must have at least one example "
                "before it can be computed."
            )
        return self._sum / self.num_examples


def convert_bboxes2canonical(bboxes):
    """convert bounding boxes to canonical.

    convert bounding boxes from the format used by pytorch torchvision's
    faster rcnn model into our canonical format, a list of list of BBox2Ds.
    Faster RCNN format:
    https://github.com/pytorch/vision/blob/master/torchvision/models/
    detection/faster_rcnn.py#L45
    Args:
        bboxes (List[Dict[str, torch.Tensor()): A list of dictionaries. Each
        item in the list corresponds to the bounding boxes for one example.
        The dictionary must have the keys 'boxes' and 'labels'. The value for
        'boxes' is (``FloatTensor[N, 4]``): the ground-truth boxes in
        ``[x1, y1, x2, y2]`` format, with values between ``0`` and ``H`` and
        ``0`` and ``W``. The value for labels is (``Int64Tensor[N]``): the
        class label for each ground-truth box. If the dictionary has the key
        `scores` then these values are used for the confidence score of the
        BBox2D, otherwise the score is set to 1.

    Returns (list[List[BBox2D]]):
        Each element in the list corresponds to the
        list of bounding boxes for an example.

    """
    bboxes_batch = []
    for example in bboxes:
        all_coords = example["boxes"]
        num_boxes = all_coords.shape[0]
        labels = example["labels"]
        if "scores" in example.keys():
            scores = example["scores"]
        else:
            scores = torch.FloatTensor([1.0] * num_boxes)
        bboxes_example = []
        for i in range(num_boxes):
            coords = all_coords[i]
            x, y = coords[0].item(), coords[1].item()
            canonical_box = BBox2D(
                x=x,
                y=y,
                w=coords[2].item() - x,
                h=coords[3].item() - y,
                label=labels[i].item(),
                score=scores[i].item(),
            )
            bboxes_example.append(canonical_box)
        bboxes_batch.append(bboxes_example)
    return bboxes_batch


def reduce_dict(input_dict, average=True):
    """Reduce the values in dictionary.

    Reduce the values in the dictionary from all processes so that all processes
    have the averaged results.
    Args:
        input_dict (dict): all the values will be reduced
        average (bool): whether to do average or sum

    Return:
        dict with the same fields as input_dict, after reduction.
    """
    world_size = get_world_size()
    if world_size < 2:
        return input_dict
    with torch.no_grad():
        names = []
        values = []
        # sort the keys so that they are consistent across processes
        for k in sorted(input_dict.keys()):
            names.append(k)
            values.append(input_dict[k])
        values = torch.stack(values, dim=0)
        dist.all_reduce(values)
        if average:
            values /= world_size
        reduced_dict = {k: v for k, v in zip(names, values)}
    return reduced_dict


def prepare_bboxes(bboxes: List[BBox2D]) -> Dict[str, torch.Tensor]:
    """Prepare bounding boxes for model training.

    Args:
        bboxes: mini batch of bounding boxes (not including images).
        Each example is a list of bounding boxes. Torchvision's implementation
        of Faster-RCNN requires bounding boxes to be in the format of a
        dictionary {'labels':[label ids, ...], and
        'boxes': [[xleft, ytop, xright, ybottom of box1],
        [xleft, ytop, xright, ybottom of box2]...]

    Returns:
        bounding boxes in the form that Faster RCNN expects
    """
    labels = []
    box_list = []
    for b in bboxes:
        labels.append(b.label)
        box = [b.x, b.y, b.x + b.w, b.y + b.h]
        if box[0] >= box[2] or box[1] >= box[3]:
            raise ValueError(
                f"box not properly formed with coordinates: "
                f"{box} [xleft, ytop, xright, ybottom]"
            )
        box_list.append(box)

    d = {"boxes": torch.Tensor(box_list), "labels": torch.LongTensor(labels)}
    return d


def canonical2list(bbox: BBox2D):
    """convert a BBox2d into a single list.

    Args:
        bbox:

    Returns:
        attribute list of BBox2D

    """
    return [bbox.label, bbox.score, bbox.x, bbox.y, bbox.w, bbox.h]


def list2canonical(box_list):
    """convert a list into a Bbox2d.

    Args:
        box_list: box represented in list format

    Returns:
        BBox2d

    """
    return BBox2D(
        label=box_list[0],
        score=box_list[1],
        x=box_list[2],
        y=box_list[3],
        w=box_list[4],
        h=box_list[5],
    )


def list3d_2canonical(batch):
    """convert 3d list to canonical.

    convert a list of list of padded targets and predictions per examples where
    bounding boxes are represented by lists into the same format except
    the boxes are represented by the BBox2d class and the padded boxes are
    removed.
    Args:
        batch: [[[gt], [prds]], [[gt], [prds]], ] where gt and prds are list
        of lists

    Returns:
        [([gt],[preds]), ([gt],[preds])... where gt and preds are lists of
        BBox2ds
    """
    all_canonical = []
    for example in batch:
        targets, preds = example
        # todo should break after first nan
        targets_canonnical = [
            list2canonical(target_list)
            for target_list in targets
            if not np.isnan(target_list).any()
        ]
        preds = [
            list2canonical(pred_list)
            for pred_list in preds
            if not np.isnan(pred_list).any()
        ]
        all_canonical.append((targets_canonnical, preds))
    return all_canonical


def pad_box_lists(
    gt_preds: List[Tuple[List[BBox2D], List[BBox2D]]],
    max_boxes_per_img=MAX_BOXES_PER_IMAGE,
):
    """Pad the list of boxes.

    Pad the list of boxes and targets with place holder boxes so that all
    targets and predictions have the same number of elements.
    Args:
        gt_preds (list(tuple(list(BBox2d), (Bbox2d)))): A list of tuples where
        the first element in each tuple is a list of bounding boxes
        corresponding to the targets in an example, and the second element
        in the tuple corresponds to the predictions in that example
        max_boxes_per_img: : maximum number of target boxes and predicted boxes
         per image

    Returns: same format as gt_preds but all examples will have the same
    number of targets and predictions. If there are fewer targets or
    predictions than max_boxes_per_img, then boxes with nan values are added.

    """
    padding_box = BBox2D(
        label=np.nan, score=np.nan, x=np.nan, y=np.nan, w=np.nan, h=np.nan
    )
    for tup in gt_preds:
        target_list, pred_list = tup
        if len(target_list) > max_boxes_per_img:
            raise ValueError(
                f"max boxes per image set to {max_boxes_per_img},"
                f" but there were {len(target_list)} targets"
                f" found."
            )
        if len(pred_list) > max_boxes_per_img:
            raise ValueError(
                f"max boxes per image set to {max_boxes_per_img},"
                f" but there were {len(target_list)} predictions"
                f" found."
            )
        for i in range(max_boxes_per_img - len(target_list)):
            target_list.append(padding_box)
        for i in range(max_boxes_per_img - len(pred_list)):
            pred_list.append(padding_box)
    return gt_preds


def _gt_preds2tensor(gt_preds, max_boxes=MAX_BOXES_PER_IMAGE):
    """convert prediction result to tensor.

    Args:
        gt_preds (list(tuple(list(BBox2d), (Bbox2d)))): A list of tuples where
        the first element in each tuple is a list of bounding boxes
        corresponding to the targets in an example, and the second element
        in the tuple corresponds to the predictions in that example
        max_boxes: maximum number of target boxes and predicted boxes per image

    Returns (Tensor): [[gt, preds], [gt, preds]] where gt and preds are both
    tensors where each element is a 1-d tensor representing a bbox

    """
    gt_preds_padded = pad_box_lists(gt_preds, max_boxes)
    padded_list = []
    for i in range(len(gt_preds_padded)):
        gt_list, target_list = gt_preds_padded[i]
        gt_tensor, target_tensor = (
            [canonical2list(b) for b in gt_list],
            [canonical2list(b) for b in target_list],
        )
        gt_preds_tensor = [gt_tensor, target_tensor]
        padded_list.append(gt_preds_tensor)
    gt_preds_tensor = torch.Tensor(padded_list)
    return gt_preds_tensor


def gather_gt_preds(*, gt_preds, device, max_boxes=MAX_BOXES_PER_IMAGE):
    """gather list of prediction.

    Args:
        gt_preds (list(tuple(list(BBox2d), (Bbox2d)))): A list of tuples where
        the first element in each tuple is a list of bounding boxes
        corresponding to the targets in an example, and the second element
        in the tuple corresponds to the predictions in that example
        device:
        max_boxes: the maximum number of boxes allowed for either targets or
        predictions per image

    Returns (list(tuple(list(BBox2d), (Bbox2d)))): a list in the same format
    as gt_preds but containing all the information across processes e.g. if
    rank 0 has gt_preds = [([box_0], []), ([box_1], [box_2, box_2.5])] and
    rank 1 has gt_preds [([], [box_3]), ([box_4, box_5], [])] then this
    function will return [([box_0], []), ([box_1], [box_2, box_2.5]), ([],
    [box_3]), ([box_4, box_5], [])] the returned list is consistent across all
    processes
    """
    gt_preds_tensor = _gt_preds2tensor(gt_preds, max_boxes)

    all_preds_gt = [
        torch.empty(list(gt_preds_tensor.size())).to(device)
        for i in range(get_world_size())
    ]
    dist.all_gather(tensor_list=all_preds_gt, tensor=gt_preds_tensor.to(device))
    all_preds_gt_canonical = tensorlist2canonical(all_preds_gt)
    return all_preds_gt_canonical


def tensorlist2canonical(tensor_list):
    """convert tensorlist to canonical.

    Converts the gt and predictions into the canonical format and removes
    the boxes with nan values that were added for padding.
    Args:
        tensor_list: [tensor([[gt, prds]), tensor([gt, prds])], ...]

    Returns (list(tuple(list(BBox2d), (Bbox2d)))): A list of tuples where
        the first element in each tuple is a list of bounding boxes
        corresponding to the targets in an example, and the second element
        in the tuple corresponds to the predictions in that example

    """
    gt_preds_canonical = []
    for t in tensor_list:
        gt_preds_canonical += list3d_2canonical(t.tolist())
    return gt_preds_canonical


def metric_per_class_plot(metric_name, data, label_mappings, figsize=(20, 10)):
    """Bar plot for metric per class.

    Args:
        metric_name (str): metric name.
        data (dict): a dictionary of metric per label.
        label_mappings (dict): a dict of {label_id: label_name} mapping
        figsize (tuple): figure size of the plot. Default is (20, 10)

    Returns (matplotlib.pyplot.figure):
        a bar plot for metric per class.
    """
    label_id = [k for k in sorted(data.keys()) if k in label_mappings]
    metric_values = [data[i] for i in label_id]
    label_name = [label_mappings[i] for i in label_id]
    fig = plt.figure(figsize=figsize)
    plt.bar(label_id, metric_values)
    plt.title(f"{metric_name} per class")
    plt.xlabel("label name")
    plt.ylabel(f"{metric_name}")
    plt.xticks(
        label_id, label_name, rotation="vertical",
    )
    plt.margins(0.2)
    plt.subplots_adjust(bottom=0.3)
    return fig


class BoxListToTensor:
    """transform to bboxes to Tensor."""

    def __call__(self, image, target):
        """transform target to bboxes."""
        target = prepare_bboxes(target)
        return image, target


class ToTensor:
    """transform to tesnor."""

    def __call__(self, image, target):
        """transform image to tesnor."""
        image = torchvision.transforms.functional.to_tensor(image)
        return image, target<|MERGE_RESOLUTION|>--- conflicted
+++ resolved
@@ -377,7 +377,7 @@
                 [result_per_label for result_per_label in result.values()]
             )
             logger.info(f"metric {metric_name} has mean result: {mean_result}")
-            self.writer.add_scalar(f"val/m{metric_name}", mean_result, epoch)
+            self.writer.add_scalar(f"val/{metric_name}", mean_result, epoch)
 
             self.kfp_writer.add_metric(name=metric_name, val=mean_result)
             # TODO (YC) This is hotfix to allow user map between label_id
@@ -661,71 +661,7 @@
 class BadLoss(Exception):
     """pass the exception."""
 
-<<<<<<< HEAD
-    """
-    n_threads = torch.get_num_threads()
-    torch.set_num_threads(1)
-    model.eval()
-
-    loss_metric = Loss()
-    for metric in metrics.values():
-        metric.reset()
-    for i, (images, targets) in enumerate(data_loader):
-        images = list(image.to(device) for image in images)
-        targets_raw = [{k: v.to(device) for k, v in t.items()} for t in targets]
-        targets_converted = convert_bboxes2canonical(targets)
-        # we need 2 do forward passes, one in eval mode gets us the raw preds
-        # and one in train mode gets us the losses
-        # pass number 1 to get mAP
-        model.eval()
-        preds_raw = model(images)
-        converted_preds = convert_bboxes2canonical(preds_raw)
-        gt_preds = list(zip(targets_converted, converted_preds))
-        if is_distributed and synchronize_metrics:
-            all_preds_gt_canonical = gather_gt_preds(
-                gt_preds=gt_preds,
-                device=device,
-                max_boxes=max_detections_per_img,
-            )
-        else:
-            all_preds_gt_canonical = gt_preds
-        for metric in metrics.values():
-            metric.update(all_preds_gt_canonical)
-
-        # pass number 2 to get val loss
-        model.train()
-        loss_dict = model(images, targets_raw)
-        loss_dict_reduced = reduce_dict(loss_dict)
-        losses = sum(loss for loss in loss_dict_reduced.values())
-        loss_metric.update(avg_loss=losses.item(), batch_size=len(targets))
-
-    for metric_name, metric in metrics.items():
-        result = metric.compute()
-        logger.debug(result)
-        mean_result = np.mean(
-            [result_per_label for result_per_label in result.values()]
-        )
-        logger.info(f"metric {metric_name} has mean result: {mean_result}")
-        writer.add_scalar(f"val/{metric_name}", mean_result, epoch)
-
-        kfp_writer.add_metric(name=metric_name, val=mean_result)
-        # TODO (YC) This is hotfix to allow user map between label_id
-        # to label_name during model evaluation. In ideal cases this mapping
-        # should be available before training/evaluation dataset was loaded.
-        # label_id that was missing from label_name should be removed from
-        # dataset and the training procedure.
-        label_results = {
-            label_mappings.get(id, str(id)): value
-            for id, value in result.items()
-        }
-        writer.add_scalars(
-            f"val/{metric_name}-per-class", label_results, epoch
-        )
-        fig = metric_per_class_plot(metric_name, result, label_mappings)
-        writer.add_figure(f"{metric_name}-per-class", fig, epoch)
-=======
     pass
->>>>>>> a08a5989
 
 
 class Loss:
