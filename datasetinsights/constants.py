--- conflicted
+++ resolved
@@ -45,7 +45,6 @@
 # Default Timing text for codetiming.Timer decorator
 TIMING_TEXT = "[{name}] elapsed time: {:0.4f} seconds."
 
-<<<<<<< HEAD
 # Click CLI context settings
 CONTEXT_SETTINGS = {
     "help_option_names": ["-h", "--help"],
@@ -54,7 +53,6 @@
     "allow_extra_args": True,
 }
 DEFAULT_DATASET_VERSION = "latest"
-=======
+
 SUMMARY_WRITER_MAX_QUEUE = 100
-SUMMARY_WRITER_FLUSH_SECS = 30
->>>>>>> cfaf2263
+SUMMARY_WRITER_FLUSH_SECS = 30