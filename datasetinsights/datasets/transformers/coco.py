import hashlib
import json
import logging
import shutil
import uuid
from pathlib import Path

import numpy as np
from PIL import Image

import datasetinsights.constants as const
from datasetinsights.datasets.transformers.base import DatasetTransformer
from datasetinsights.datasets.unity_perception import (
    AnnotationDefinitions,
    Captures,
)
from datasetinsights.datasets.unity_perception.validation import NoRecordError

logger = logging.getLogger(__name__)


def uuid_to_int(input_uuid):
    try:
        u = uuid.UUID(input_uuid).int
    except (AttributeError, ValueError):
        u = int(
            hashlib.md5(str(input_uuid).encode("utf8")).hexdigest(), base=16
        )

    return u


class COCOInstancesTransformer(DatasetTransformer, format="COCO-Instances"):
    """Convert Synthetic dataset to COCO format.

    This transformer convert Synthetic dataset into annotations in instance
    format (e.g. instances_train2017.json, instances_val2017.json)

    Note: We assume "valid images" in the COCO dataset must contain at least one
    bounding box annotation. Therefore, all images that contain no bounding
    boxes will be dropped. Instance segmentation are considered optional
    in the converted dataset as some synthetic dataset might be generated
    without it.

    Args:
        data_root (str): root directory of the dataset
    """

    # The annotation_definition.name is not a reliable way to know the type
    # of annotation definition. This will be improved once the perception
    # package introduced the annotation definition type in the future.
    BBOX_NAME = r"^(?:2[dD]\s)?bounding\sbox$"
    INSTANCE_SEGMENTATION_NAME = r"^instance\ssegmentation$"

    def __init__(self, data_root):
        self._data_root = Path(data_root)

        ann_def = AnnotationDefinitions(
            data_root, version=const.DEFAULT_PERCEPTION_VERSION
        )
        self._bbox_def = ann_def.find_by_name(self.BBOX_NAME)
        try:
            self._instance_segmentation_def = ann_def.find_by_name(
                self.INSTANCE_SEGMENTATION_NAME
            )
        except NoRecordError as e:
            logger.warning(
                "Can't find instance segmentation annotations in the dataset. "
                "The converted file will not contain instance segmentation."
            )
            logger.warning(e)
            self._instance_segmentation_def = None

        captures = Captures(
            data_root=data_root, version=const.DEFAULT_PERCEPTION_VERSION
        )
        self._bbox_captures = captures.filter(self._bbox_def["id"])
        if self._instance_segmentation_def:
            self._instance_segmentation_captures = captures.filter(
                self._instance_segmentation_def
            )

    def execute(self, output, **kwargs):
        """Execute COCO Transformer

        Args:
            output (str): the output directory where converted dataset will
              be stored.
        """
        self._copy_images(output)
        self._process_instances(output)

    def _copy_images(self, output):
        image_to_folder = Path(output) / "images"
        image_to_folder.mkdir(parents=True, exist_ok=True)
        for _, row in self._bbox_captures.iterrows():
            image_from = self._data_root / row["filename"]
            if not image_from.exists():
                continue
            capture_id = uuid_to_int(row["id"])
            image_to = image_to_folder / f"camera_{capture_id}.png"
            shutil.copy(str(image_from), str(image_to))

    def _process_instances(self, output):
        output = Path(output) / "annotations"
        output.mkdir(parents=True, exist_ok=True)
        instances = {
            "info": {"description": "COCO compatible Synthetic Dataset"},
            "licences": [{"url": "", "id": 1, "name": "default"}],
            "images": self._images(),
            "annotations": self._annotations(),
            "categories": self._categories(),
        }
        output_file = output / "instances.json"
        with open(output_file, "w") as out:
            json.dump(instances, out)

    def _images(self):
        images = []
        for _, row in self._bbox_captures.iterrows():
            image_file = self._data_root / row["filename"]
            if not image_file.exists():
                continue
            with Image.open(image_file) as im:
                width, height = im.size
            capture_id = uuid_to_int(row["id"])
            record = {
                "file_name": f"camera_{capture_id}.png",
                "height": height,
                "width": width,
                "id": capture_id,
            }
            images.append(record)

        return images

    def _annotations(self):
        annotations = []
        for _, row in self._bbox_captures.iterrows():
            image_id = uuid_to_int(row["id"])
            for ann in row["annotation.values"]:
                x = ann["x"]
                y = ann["y"]
                w = ann["width"]
                h = ann["height"]
                area = float(w) * float(h)
                record = {
                    "segmentation": [],  # TODO: parse instance segmentation map
                    "area": area,
                    "iscrowd": 0,
                    "image_id": image_id,
                    "bbox": [x, y, w, h],
                    "category_id": ann["label_id"],
                    "id": uuid_to_int(row["annotation.id"])
                    | uuid_to_int(ann["instance_id"]),
                }
                annotations.append(record)

        return annotations

    def _categories(self):
        categories = []
        for r in self._bbox_def["spec"]:
            record = {
                "id": r["label_id"],
                "name": r["label_name"],
                "supercategory": "default",
            }
            categories.append(record)

        return categories


<<<<<<< HEAD
coco_keypoints = [
    "nose",
    "left_eye",
    "right_eye",
    "left_ear",
    "right_ear",
    "left_shoulder",
    "right_shoulder",
    "left_elbow",
    "right_elbow",
    "left_wrist",
    "right_wrist",
    "left_hip",
    "right_hip",
    "left_knee",
    "right_knee",
    "left_ankle",
    "right_ankle",
]


coco_skeleton = [
    [16, 14],
    [14, 12],
    [17, 15],
    [15, 13],
    [12, 13],
    [6, 12],
    [7, 13],
    [6, 7],
    [6, 8],
    [7, 9],
    [8, 10],
    [9, 11],
    [2, 3],
    [1, 2],
    [1, 3],
    [2, 4],
    [3, 5],
    [4, 6],
    [5, 7],
]
=======
class COCOKeypointsTransformer(DatasetTransformer, format="COCO-Keypoints"):
    """Convert Synthetic dataset to COCO format.
    This transformer convert Synthetic dataset into annotations
    in person keypoint format
    (e.g. person_keypoints_train2017.json, person_keypoints_val2017.json).
    Note: We assume "valid images" in the COCO dataset must contain at least one
    bounding box annotation. Therefore, all images that contain no bounding
    boxes will be dropped. Instance segmentation are considered optional
    in the converted dataset as some synthetic dataset might be generated
    without it.
    Args:
        data_root (str): root directory of the dataset
    """

    # The annotation_definition.name is not a reliable way to know the type
    # of annotation definition. This will be improved once the perception
    # package introduced the annotation definition type in the future.
    BBOX_NAME = r"^(?:2[dD]\s)?bounding\sbox$"
    KPT_NAME = r"^(?:2[dD]\s)?keypoints$"
    INSTANCE_SEGMENTATION_NAME = r"^instance\ssegmentation$"

    def __init__(self, data_root):
        self._data_root = Path(data_root)

        ann_def = AnnotationDefinitions(
            data_root, version=const.DEFAULT_PERCEPTION_VERSION
        )
        self._bbox_def = ann_def.find_by_name(self.BBOX_NAME)
        self._kpt_def = ann_def.find_by_name(self.KPT_NAME)
        try:
            self._instance_segmentation_def = ann_def.find_by_name(
                self.INSTANCE_SEGMENTATION_NAME
            )
        except NoRecordError as e:
            logger.warning(
                "Can't find instance segmentation annotations in the dataset. "
                "The converted file will not contain instance segmentation."
            )
            logger.warning(e)
            self._instance_segmentation_def = None

        captures = Captures(
            data_root=data_root, version=const.DEFAULT_PERCEPTION_VERSION
        )
        self._bbox_captures = captures.filter(self._bbox_def["id"])
        self._kpt_captures = captures.filter(self._kpt_def["id"])
        if self._instance_segmentation_def:
            self._instance_segmentation_captures = captures.filter(
                self._instance_segmentation_def
            )

    def execute(self, output, **kwargs):
        """Execute COCO Transformer
        Args:
            output (str): the output directory where converted dataset will
              be stored.
        """
        self._copy_images(output)
        self._process_instances(output)

    def _copy_images(self, output):
        image_to_folder = Path(output) / "images"
        image_to_folder.mkdir(parents=True, exist_ok=True)
        for _, row in self._bbox_captures.iterrows():
            image_from = self._data_root / row["filename"]
            if not image_from.exists():
                continue
            capture_id = uuid_to_int(row["id"])
            image_to = image_to_folder / f"camera_{capture_id}.png"
            shutil.copy(str(image_from), str(image_to))

    def _process_instances(self, output):
        output = Path(output) / "annotations"
        output.mkdir(parents=True, exist_ok=True)
        instances = {
            "info": {"description": "COCO compatible Synthetic Dataset"},
            "licences": [{"url": "", "id": 1, "name": "default"}],
            "images": self._images(),
            "annotations": self._annotations(),
            "categories": self._categories(),
        }
        output_file = output / "keypoints.json"
        with open(output_file, "w") as out:
            json.dump(instances, out)

    def _images(self):
        images = []
        for _, row in self._bbox_captures.iterrows():
            image_file = self._data_root / row["filename"]
            if not image_file.exists():
                continue
            with Image.open(image_file) as im:
                width, height = im.size
            capture_id = uuid_to_int(row["id"])
            record = {
                "file_name": f"camera_{capture_id}.png",
                "height": height,
                "width": width,
                "id": capture_id,
            }
            images.append(record)

        return images

    def _annotations(self):
        annotations = []
        for [_, row_bb], [_, row_kpt] in zip(
            self._bbox_captures.iterrows(), self._kpt_captures.iterrows()
        ):
            image_id = uuid_to_int(row_bb["id"])

            for ann_bb, ann_kpt in zip(
                row_bb["annotation.values"], row_kpt["annotation.values"]
            ):
                # --- bbox ---
                x = ann_bb["x"]
                y = ann_bb["y"]
                w = ann_bb["width"]
                h = ann_bb["height"]
                area = float(w) * float(h)

                # -- kpt ---
                keypoints_vals = []
                num_keypoints = 0
                for kpt in ann_kpt["keypoints"]:
                    keypoints_vals.append(
                        [
                            int(np.floor(kpt["x"])),
                            int(np.floor(kpt["y"])),
                            kpt["state"],
                        ]
                    )
                    if int(kpt["state"]) != 0:
                        num_keypoints += 1

                keypoints_vals = [
                    item for sublist in keypoints_vals for item in sublist
                ]

                record = {
                    "segmentation": [],  # TODO: parse instance segmentation map
                    "area": area,
                    "iscrowd": 0,
                    "image_id": image_id,
                    "bbox": [x, y, w, h],
                    "keypoints": keypoints_vals,
                    "num_keypoints": num_keypoints,
                    "category_id": ann_bb["label_id"],
                    "id": uuid_to_int(row_bb["annotation.id"])
                    | uuid_to_int(ann_bb["instance_id"]),
                }
                annotations.append(record)

        return annotations

    def _categories(self):
        categories = []
        key_points = []
        skeleton = []

        for kp in self._kpt_def["spec"][0]["key_points"]:
            key_points.append(kp["label"])

        for sk in self._kpt_def["spec"][0]["skeleton"]:
            skeleton.append([sk["joint1"] + 1, sk["joint2"] + 1])

        for r in self._bbox_def["spec"]:
            record = {
                "id": r["label_id"],
                "name": r["label_name"],
                "supercategory": "default",
                "keypoints": key_points,
                "skeleton": skeleton,
            }
            categories.append(record)

        return categories
>>>>>>> c481a68e
<|MERGE_RESOLUTION|>--- conflicted
+++ resolved
@@ -171,7 +171,183 @@
         return categories
 
 
-<<<<<<< HEAD
+class COCOKeypointsTransformer(DatasetTransformer, format="COCO-Keypoints"):
+    """Convert Synthetic dataset to COCO format.
+    This transformer convert Synthetic dataset into annotations
+    in person keypoint format
+    (e.g. person_keypoints_train2017.json, person_keypoints_val2017.json).
+    Note: We assume "valid images" in the COCO dataset must contain at least one
+    bounding box annotation. Therefore, all images that contain no bounding
+    boxes will be dropped. Instance segmentation are considered optional
+    in the converted dataset as some synthetic dataset might be generated
+    without it.
+    Args:
+        data_root (str): root directory of the dataset
+    """
+
+    # The annotation_definition.name is not a reliable way to know the type
+    # of annotation definition. This will be improved once the perception
+    # package introduced the annotation definition type in the future.
+    BBOX_NAME = r"^(?:2[dD]\s)?bounding\sbox$"
+    KPT_NAME = r"^(?:2[dD]\s)?keypoints$"
+    INSTANCE_SEGMENTATION_NAME = r"^instance\ssegmentation$"
+
+    def __init__(self, data_root):
+        self._data_root = Path(data_root)
+
+        ann_def = AnnotationDefinitions(
+            data_root, version=const.DEFAULT_PERCEPTION_VERSION
+        )
+        self._bbox_def = ann_def.find_by_name(self.BBOX_NAME)
+        self._kpt_def = ann_def.find_by_name(self.KPT_NAME)
+        try:
+            self._instance_segmentation_def = ann_def.find_by_name(
+                self.INSTANCE_SEGMENTATION_NAME
+            )
+        except NoRecordError as e:
+            logger.warning(
+                "Can't find instance segmentation annotations in the dataset. "
+                "The converted file will not contain instance segmentation."
+            )
+            logger.warning(e)
+            self._instance_segmentation_def = None
+
+        captures = Captures(
+            data_root=data_root, version=const.DEFAULT_PERCEPTION_VERSION
+        )
+        self._bbox_captures = captures.filter(self._bbox_def["id"])
+        self._kpt_captures = captures.filter(self._kpt_def["id"])
+        if self._instance_segmentation_def:
+            self._instance_segmentation_captures = captures.filter(
+                self._instance_segmentation_def
+            )
+
+    def execute(self, output, **kwargs):
+        """Execute COCO Transformer
+        Args:
+            output (str): the output directory where converted dataset will
+              be stored.
+        """
+        self._copy_images(output)
+        self._process_instances(output)
+
+    def _copy_images(self, output):
+        image_to_folder = Path(output) / "images"
+        image_to_folder.mkdir(parents=True, exist_ok=True)
+        for _, row in self._bbox_captures.iterrows():
+            image_from = self._data_root / row["filename"]
+            if not image_from.exists():
+                continue
+            capture_id = uuid_to_int(row["id"])
+            image_to = image_to_folder / f"camera_{capture_id}.png"
+            shutil.copy(str(image_from), str(image_to))
+
+    def _process_instances(self, output):
+        output = Path(output) / "annotations"
+        output.mkdir(parents=True, exist_ok=True)
+        instances = {
+            "info": {"description": "COCO compatible Synthetic Dataset"},
+            "licences": [{"url": "", "id": 1, "name": "default"}],
+            "images": self._images(),
+            "annotations": self._annotations(),
+            "categories": self._categories(),
+        }
+        output_file = output / "keypoints.json"
+        with open(output_file, "w") as out:
+            json.dump(instances, out)
+
+    def _images(self):
+        images = []
+        for _, row in self._bbox_captures.iterrows():
+            image_file = self._data_root / row["filename"]
+            if not image_file.exists():
+                continue
+            with Image.open(image_file) as im:
+                width, height = im.size
+            capture_id = uuid_to_int(row["id"])
+            record = {
+                "file_name": f"camera_{capture_id}.png",
+                "height": height,
+                "width": width,
+                "id": capture_id,
+            }
+            images.append(record)
+
+        return images
+
+    def _annotations(self):
+        annotations = []
+        for [_, row_bb], [_, row_kpt] in zip(
+            self._bbox_captures.iterrows(), self._kpt_captures.iterrows()
+        ):
+            image_id = uuid_to_int(row_bb["id"])
+
+            for ann_bb, ann_kpt in zip(
+                row_bb["annotation.values"], row_kpt["annotation.values"]
+            ):
+                # --- bbox ---
+                x = ann_bb["x"]
+                y = ann_bb["y"]
+                w = ann_bb["width"]
+                h = ann_bb["height"]
+                area = float(w) * float(h)
+
+                # -- kpt ---
+                keypoints_vals = []
+                num_keypoints = 0
+                for kpt in ann_kpt["keypoints"]:
+                    keypoints_vals.append(
+                        [
+                            int(np.floor(kpt["x"])),
+                            int(np.floor(kpt["y"])),
+                            kpt["state"],
+                        ]
+                    )
+                    if int(kpt["state"]) != 0:
+                        num_keypoints += 1
+
+                keypoints_vals = [
+                    item for sublist in keypoints_vals for item in sublist
+                ]
+
+                record = {
+                    "segmentation": [],  # TODO: parse instance segmentation map
+                    "area": area,
+                    "iscrowd": 0,
+                    "image_id": image_id,
+                    "bbox": [x, y, w, h],
+                    "keypoints": keypoints_vals,
+                    "num_keypoints": num_keypoints,
+                    "category_id": ann_bb["label_id"],
+                    "id": uuid_to_int(row_bb["annotation.id"])
+                    | uuid_to_int(ann_bb["instance_id"]),
+                }
+                annotations.append(record)
+
+        return annotations
+
+    def _categories(self):
+        categories = []
+        key_points = []
+        skeleton = []
+
+        for kp in self._kpt_def["spec"][0]["key_points"]:
+            key_points.append(kp["label"])
+
+        for sk in self._kpt_def["spec"][0]["skeleton"]:
+            skeleton.append([sk["joint1"] + 1, sk["joint2"] + 1])
+
+        for r in self._bbox_def["spec"]:
+            record = {
+                "id": r["label_id"],
+                "name": r["label_name"],
+                "supercategory": "default",
+                "keypoints": key_points,
+                "skeleton": skeleton,
+            }
+            categories.append(record)
+
+        return categories
 coco_keypoints = [
     "nose",
     "left_eye",
@@ -213,183 +389,4 @@
     [3, 5],
     [4, 6],
     [5, 7],
-]
-=======
-class COCOKeypointsTransformer(DatasetTransformer, format="COCO-Keypoints"):
-    """Convert Synthetic dataset to COCO format.
-    This transformer convert Synthetic dataset into annotations
-    in person keypoint format
-    (e.g. person_keypoints_train2017.json, person_keypoints_val2017.json).
-    Note: We assume "valid images" in the COCO dataset must contain at least one
-    bounding box annotation. Therefore, all images that contain no bounding
-    boxes will be dropped. Instance segmentation are considered optional
-    in the converted dataset as some synthetic dataset might be generated
-    without it.
-    Args:
-        data_root (str): root directory of the dataset
-    """
-
-    # The annotation_definition.name is not a reliable way to know the type
-    # of annotation definition. This will be improved once the perception
-    # package introduced the annotation definition type in the future.
-    BBOX_NAME = r"^(?:2[dD]\s)?bounding\sbox$"
-    KPT_NAME = r"^(?:2[dD]\s)?keypoints$"
-    INSTANCE_SEGMENTATION_NAME = r"^instance\ssegmentation$"
-
-    def __init__(self, data_root):
-        self._data_root = Path(data_root)
-
-        ann_def = AnnotationDefinitions(
-            data_root, version=const.DEFAULT_PERCEPTION_VERSION
-        )
-        self._bbox_def = ann_def.find_by_name(self.BBOX_NAME)
-        self._kpt_def = ann_def.find_by_name(self.KPT_NAME)
-        try:
-            self._instance_segmentation_def = ann_def.find_by_name(
-                self.INSTANCE_SEGMENTATION_NAME
-            )
-        except NoRecordError as e:
-            logger.warning(
-                "Can't find instance segmentation annotations in the dataset. "
-                "The converted file will not contain instance segmentation."
-            )
-            logger.warning(e)
-            self._instance_segmentation_def = None
-
-        captures = Captures(
-            data_root=data_root, version=const.DEFAULT_PERCEPTION_VERSION
-        )
-        self._bbox_captures = captures.filter(self._bbox_def["id"])
-        self._kpt_captures = captures.filter(self._kpt_def["id"])
-        if self._instance_segmentation_def:
-            self._instance_segmentation_captures = captures.filter(
-                self._instance_segmentation_def
-            )
-
-    def execute(self, output, **kwargs):
-        """Execute COCO Transformer
-        Args:
-            output (str): the output directory where converted dataset will
-              be stored.
-        """
-        self._copy_images(output)
-        self._process_instances(output)
-
-    def _copy_images(self, output):
-        image_to_folder = Path(output) / "images"
-        image_to_folder.mkdir(parents=True, exist_ok=True)
-        for _, row in self._bbox_captures.iterrows():
-            image_from = self._data_root / row["filename"]
-            if not image_from.exists():
-                continue
-            capture_id = uuid_to_int(row["id"])
-            image_to = image_to_folder / f"camera_{capture_id}.png"
-            shutil.copy(str(image_from), str(image_to))
-
-    def _process_instances(self, output):
-        output = Path(output) / "annotations"
-        output.mkdir(parents=True, exist_ok=True)
-        instances = {
-            "info": {"description": "COCO compatible Synthetic Dataset"},
-            "licences": [{"url": "", "id": 1, "name": "default"}],
-            "images": self._images(),
-            "annotations": self._annotations(),
-            "categories": self._categories(),
-        }
-        output_file = output / "keypoints.json"
-        with open(output_file, "w") as out:
-            json.dump(instances, out)
-
-    def _images(self):
-        images = []
-        for _, row in self._bbox_captures.iterrows():
-            image_file = self._data_root / row["filename"]
-            if not image_file.exists():
-                continue
-            with Image.open(image_file) as im:
-                width, height = im.size
-            capture_id = uuid_to_int(row["id"])
-            record = {
-                "file_name": f"camera_{capture_id}.png",
-                "height": height,
-                "width": width,
-                "id": capture_id,
-            }
-            images.append(record)
-
-        return images
-
-    def _annotations(self):
-        annotations = []
-        for [_, row_bb], [_, row_kpt] in zip(
-            self._bbox_captures.iterrows(), self._kpt_captures.iterrows()
-        ):
-            image_id = uuid_to_int(row_bb["id"])
-
-            for ann_bb, ann_kpt in zip(
-                row_bb["annotation.values"], row_kpt["annotation.values"]
-            ):
-                # --- bbox ---
-                x = ann_bb["x"]
-                y = ann_bb["y"]
-                w = ann_bb["width"]
-                h = ann_bb["height"]
-                area = float(w) * float(h)
-
-                # -- kpt ---
-                keypoints_vals = []
-                num_keypoints = 0
-                for kpt in ann_kpt["keypoints"]:
-                    keypoints_vals.append(
-                        [
-                            int(np.floor(kpt["x"])),
-                            int(np.floor(kpt["y"])),
-                            kpt["state"],
-                        ]
-                    )
-                    if int(kpt["state"]) != 0:
-                        num_keypoints += 1
-
-                keypoints_vals = [
-                    item for sublist in keypoints_vals for item in sublist
-                ]
-
-                record = {
-                    "segmentation": [],  # TODO: parse instance segmentation map
-                    "area": area,
-                    "iscrowd": 0,
-                    "image_id": image_id,
-                    "bbox": [x, y, w, h],
-                    "keypoints": keypoints_vals,
-                    "num_keypoints": num_keypoints,
-                    "category_id": ann_bb["label_id"],
-                    "id": uuid_to_int(row_bb["annotation.id"])
-                    | uuid_to_int(ann_bb["instance_id"]),
-                }
-                annotations.append(record)
-
-        return annotations
-
-    def _categories(self):
-        categories = []
-        key_points = []
-        skeleton = []
-
-        for kp in self._kpt_def["spec"][0]["key_points"]:
-            key_points.append(kp["label"])
-
-        for sk in self._kpt_def["spec"][0]["skeleton"]:
-            skeleton.append([sk["joint1"] + 1, sk["joint2"] + 1])
-
-        for r in self._bbox_def["spec"]:
-            record = {
-                "id": r["label_id"],
-                "name": r["label_name"],
-                "supercategory": "default",
-                "keypoints": key_points,
-                "skeleton": skeleton,
-            }
-            categories.append(record)
-
-        return categories
->>>>>>> c481a68e
+]