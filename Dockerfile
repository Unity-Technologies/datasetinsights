--- conflicted
+++ resolved
@@ -14,13 +14,8 @@
         python3-pip \
     && ln -s /usr/bin/python3.8 /usr/local/bin/python
 
-<<<<<<< HEAD
-# pin cryptography to 3.3.2 until this (https://github.com/pyca/cryptography/issues/5753) is fixed.
-RUN python -m pip install --upgrade pip setuptools poetry notebook cryptography==3.3.2
-=======
 RUN python -m pip install --upgrade pip
-RUN python -m pip install setuptools==60.2.0 cryptography==36.0.1 poetry==1.1.12
->>>>>>> 369d0ccb
+RUN python -m pip install setuptools==60.2.0 cryptography==36.0.1 poetry==1.1.12 notebook==6.4.8
 
 # Add Tini
 ENV TINI_VERSION v0.18.0
