<<<<<<< HEAD
import os
=======
import shutil
>>>>>>> 28ac652a
import tempfile
from pathlib import Path

import pandas as pd

import datasetinsights.constants as const
from datasetinsights.datasets.synthetic import (
    SynDetection2D,
    _get_split,
    read_bounding_box_2d,
)
from datasetinsights.io.bbox import BBox2D


def test_syn_detection_2d():
    parent_dir = Path(__file__).parent.parent.absolute()
    mock_data_dir = str(parent_dir / "mock_data" / "simrun")

    syn_det_2d = SynDetection2D(data_path=mock_data_dir)

    # From mock data, only one of the capture has 2D bounding box
    # annotations.
    assert len(syn_det_2d) == 1
    assert len(syn_det_2d[0]) == 2


def test_read_bounding_box_2d():
    annotation = [
        {
            "instance_id": "...",
            "label_id": 27,
            "label_name": "car",
            "x": 30,
            "y": 50,
            "width": 100,
            "height": 100,
        }
    ]
    definition = {
        "id": 1243,
        "name": "...",
        "description": "...",
        "format": "JSON",
        "spec": [{"label_id": 27, "label_name": "car"}],
    }
    label_mappings = {
        m["label_id"]: m["label_name"] for m in definition["spec"]
    }
    bbox = read_bounding_box_2d(annotation, label_mappings)

    assert bbox == [BBox2D(27, 30, 50, 100, 100)]


def test_get_split():
    mock_catalog = pd.DataFrame({"id": [i for i in range(10)]})
    actual_train = _get_split(
        split="train", catalog=mock_catalog, train_percentage=0.6
    )
    actual_val = _get_split(
        split="val", catalog=mock_catalog, train_percentage=0.6
    )
    expected_train = pd.DataFrame({"id": [3, 8, 0, 9, 6, 7]})
    expected_val = pd.DataFrame({"id": [2, 1, 4, 5]})
    pd.testing.assert_frame_equal(expected_train, actual_train)
    pd.testing.assert_frame_equal(expected_val, actual_val)<|MERGE_RESOLUTION|>--- conflicted
+++ resolved
@@ -1,14 +1,7 @@
-<<<<<<< HEAD
-import os
-=======
-import shutil
->>>>>>> 28ac652a
-import tempfile
 from pathlib import Path
 
 import pandas as pd
 
-import datasetinsights.constants as const
 from datasetinsights.datasets.synthetic import (
     SynDetection2D,
     _get_split,
