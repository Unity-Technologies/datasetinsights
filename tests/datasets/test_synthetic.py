import os
import shutil
import tempfile
from pathlib import Path
from unittest.mock import patch

import pandas as pd
import pytest

import datasetinsights.constants as const
from datasetinsights.data.bbox import BBox2D
<<<<<<< HEAD
from datasetinsights.data.datasets.synthetic import (
=======
from datasetinsights.datasets.synthetic import (
    SYNTHETIC_LOCAL_PATH,
>>>>>>> 6f76438b
    SynDetection2D,
    _get_split,
    read_bounding_box_2d,
)
from datasetinsights.data.exceptions import ChecksumError


@patch("datasetinsights.datasets.synthetic._download_captures")
def test_syn_detection_2d(mock_data):
    parent_dir = Path(__file__).parent.parent.absolute()
    mock_data_dir = str(parent_dir / "mock_data" / "simrun")

    with tempfile.TemporaryDirectory() as tmp_dir:
        dest_path = str(Path(tmp_dir) / const.SYNTHETIC_SUBFOLDER)
        shutil.copytree(mock_data_dir, dest_path)
        syn_det_2d = SynDetection2D(data_root=tmp_dir)

        # From mock data, only one of the capture has 2D bounding box
        # annotations.
        assert len(syn_det_2d) == 1
        assert len(syn_det_2d[0]) == 2


def test_read_bounding_box_2d():
    annotation = [
        {
            "instance_id": "...",
            "label_id": 27,
            "label_name": "car",
            "x": 30,
            "y": 50,
            "width": 100,
            "height": 100,
        }
    ]
    definition = {
        "id": 1243,
        "name": "...",
        "description": "...",
        "format": "JSON",
        "spec": [{"label_id": 27, "label_name": "car"}],
    }
    label_mappings = {
        m["label_id"]: m["label_name"] for m in definition["spec"]
    }
    bbox = read_bounding_box_2d(annotation, label_mappings)

    assert bbox == [BBox2D(27, 30, 50, 100, 100)]


def test_get_split():
    mock_catalog = pd.DataFrame({"id": [i for i in range(10)]})
    actual_train = _get_split(
        split="train", catalog=mock_catalog, train_percentage=0.6
    )
    actual_val = _get_split(
        split="val", catalog=mock_catalog, train_percentage=0.6
    )
    expected_train = pd.DataFrame({"id": [3, 8, 0, 9, 6, 7]})
    expected_val = pd.DataFrame({"id": [2, 1, 4, 5]})
    pd.testing.assert_frame_equal(expected_train, actual_train)
    pd.testing.assert_frame_equal(expected_val, actual_val)


@patch("datasetinsights.data.datasets.synthetic.os.path.exists")
@patch("datasetinsights.data.datasets.synthetic.os.remove")
@patch("datasetinsights.data.datasets.synthetic.validate_checksum")
@patch("datasetinsights.data.datasets.synthetic.SynDetection2D.unzip_file")
def test_synthetic_download_raises_exception(
    mocked_unzip, mocked_validate, mocked_remove, mocked_exists
):
    bad_version = "v_bad"
    version = "v1"
    filename = SynDetection2D.SYNTHETIC_DATASET_TABLES[version].filename
    with tempfile.TemporaryDirectory() as tmp_dir:
        extract_folder = os.path.join(tmp_dir, const.SYNTHETIC_SUBFOLDER)
        dataset_path = os.path.join(extract_folder, filename)

        with pytest.raises(ValueError):
            SynDetection2D.download(data_root=tmp_dir, version=bad_version)

    mocked_exists.return_value = True
    mocked_validate.side_effect = ChecksumError()
    SynDetection2D.download(tmp_dir, version)
    mocked_remove.assert_called_with(dataset_path)<|MERGE_RESOLUTION|>--- conflicted
+++ resolved
@@ -9,17 +9,12 @@
 
 import datasetinsights.constants as const
 from datasetinsights.data.bbox import BBox2D
-<<<<<<< HEAD
-from datasetinsights.data.datasets.synthetic import (
-=======
+from datasetinsights.data.exceptions import ChecksumError
 from datasetinsights.datasets.synthetic import (
-    SYNTHETIC_LOCAL_PATH,
->>>>>>> 6f76438b
     SynDetection2D,
     _get_split,
     read_bounding_box_2d,
 )
-from datasetinsights.data.exceptions import ChecksumError
 
 
 @patch("datasetinsights.datasets.synthetic._download_captures")
