--- conflicted
+++ resolved
@@ -100,36 +100,27 @@
     mock_create.return_value = dataset
     mock_loss.return_value = loss_val
     log_dir = tmp_name + "/train/"
-    config.system.logdir = log_dir
     writer = MagicMock()
     kfp_writer = MagicMock()
 
     checkpointer = EstimatorCheckpoint(
-        estimator_name=config.estimator,
-        log_dir=log_dir,
-        distributed=config.system["distributed"],
-    )
-
-    estimator = FasterRCNN(
-        config=config,
-        writer=writer,
-        checkpointer=checkpointer,
-        kfp_writer=kfp_writer,
-        logdir="/tmp",
-    )
-<<<<<<< HEAD
-    estimator.writer = writer
-    estimator.kfp_writer = kfp_writer
-    estimator.checkpointer = checkpointer
-
-    estimator.device = torch.device("cpu")
-    checkpointer.save = MagicMock()
+        estimator_name=config.estimator, log_dir=log_dir, distributed=False,
+    )
+
+    estimator = FasterRCNN(
+        config=config,
+        writer=writer,
+        checkpointer=checkpointer,
+        kfp_writer=kfp_writer,
+        logdir="/tmp",
+    )
+    estimator.writer = writer
+    estimator.kfp_writer = kfp_writer
+    estimator.checkpointer = checkpointer
+
+    estimator.device = torch.device("cpu")
     train_dataset = create_dataset(config, "/tmp", TRAIN)
     val_dataset = create_dataset(config, "/tmp", VAL)
-=======
-    train_dataset = create_dataset(config, TRAIN)
-    val_dataset = create_dataset(config, VAL)
->>>>>>> 18404f0f
     label_mappings = train_dataset.label_mappings
     is_distributed = False
     train_sampler = FasterRCNN.create_sampler(
@@ -169,39 +160,16 @@
 
     kfp_writer = MagicMock()
     writer = MagicMock()
-    writer.close = MagicMock()
     writer.add_scalar = MagicMock()
     writer.add_scalars = MagicMock()
     writer.add_figure = MagicMock()
-
-<<<<<<< HEAD
-    checkpointer = EstimatorCheckpoint(
-        estimator_name=config.estimator, log_dir=log_dir, distributed=False,
-    )
-=======
-    checkpointer = MagicMock()
->>>>>>> 18404f0f
-    estimator = FasterRCNN(
-        config=config,
-        writer=writer,
-        checkpointer=checkpointer,
-        kfp_writer=kfp_writer,
-        logdir="/tmp",
-    )
-<<<<<<< HEAD
-    estimator.writer = writer
-    estimator.kfp_writer = kfp_writer
-    estimator.checkpointer = checkpointer
-
-    estimator.device = torch.device("cpu")
+    checkpointer = MagicMock()
+    estimator = FasterRCNN(config=config, logdir="/tmp",)
+    estimator.checkpointer = checkpointer
+    estimator.kfp_writer = kfp_writer
+    estimator.writer = writer
     estimator.train(data_root=None)
-    writer.add_scalar.assert_called_with(
-        "val/loss", loss_val, config.train.epochs - 1
-    )
-=======
-    estimator.train()
     mock_train_loop.assert_called_once()
->>>>>>> 18404f0f
 
 
 @patch("datasetinsights.estimators.faster_rcnn.Loss.compute")
@@ -269,26 +237,12 @@
     kfp_writer = MagicMock()
     checkpointer = MagicMock()
     writer.add_scalar = MagicMock()
-    estimator = FasterRCNN(
-        config=config,
-        writer=writer,
-        checkpointer=checkpointer,
-        kfp_writer=kfp_writer,
-        logdir="/tmp",
-    )
-<<<<<<< HEAD
-    estimator.writer = writer
-    estimator.kfp_writer = kfp_writer
-    estimator.checkpointer = checkpointer
-
-    estimator.device = torch.device("cpu")
+    estimator = FasterRCNN(config=config, logdir="/tmp")
+    estimator.writer = writer
+    estimator.kfp_writer = kfp_writer
+    estimator.checkpointer = checkpointer
     estimator.evaluate(data_root=None)
-    epoch = 0
-    writer.add_scalar.assert_called_with("val/loss", loss_val, epoch)
-=======
-    estimator.evaluate()
     mock_evaluate_per_epoch.assert_called_once()
->>>>>>> 18404f0f
 
 
 @patch("datasetinsights.estimators.faster_rcnn.Dataset.create")
