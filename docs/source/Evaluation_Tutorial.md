--- conflicted
+++ resolved
@@ -2,25 +2,19 @@
 
 This guide shows you how to use synthetic and real datasets to train [Faster-RCNN](https://arxiv.org/abs/1506.01497) object detection models and test the performance of those model on a well-known held out dataset of real images.
 
-<<<<<<< HEAD
-This guide focuses on training using `UnityGroceries-Synthetic` and validate using `UnityGroceries-Real`. Additional flows using other datasets are described [at the end of the guide](#other-training-methods).
+This guide focuses on training using `UnityGroceries-SyntheticSample` and validate using `UnityGroceries-Real`. Additional flows using other datasets are described [at the end of the guide](#other-training-methods).
 
 These instructions focus on the recommended containerized approach to run a training job on a [Kubeflow](https://www.kubeflow.org/docs/gke/gcp-e2e) cluster on Google Kubernetes Engine ([GKE](https://cloud.google.com/kubernetes-engine)). We provide [pre-compiled Kubeflow pipelines](https://github.com/Unity-Technologies/datasetinsights/tree/master/kubeflow/compiled) and a [docker image](https://hub.docker.com/r/unitytechnologies/datasetinsights) for you to follow steps documented below. We do this to avoid reproducibility issues people may encounter on different platforms with different dependencies etc. We will assume you have access to a Kubeflow cluster going forward.
 
 You can use our docker image on your own container-orchestration system by following similar steps.
 
+<img src="_images/Synthetic Data pipeline-Dataset Validation.png" align="middle"/>
+
 ## Part 1: Dataset Overview
 
-> TODO: finalize name for datasets (i.e. real, synthetic large and small) and make sure the name is consistently used throughout the guide and blog post. We use placeholders `UnityGroceries-Synthetic` and `UnityGroceries-Real` in this document.
-=======
-<img src="_images/Synthetic Data pipeline-Dataset Validation.png" align="middle"/>
-
-## Part 1: Datasets
->>>>>>> ff3f42c6
-
-### UnityGroceries-Synthetic dataset
-
-We've made a small sample from UnityGroceries-Synthetic dataset of 5k images generated using the [SynthDet](https://github.com/Unity-Technologies/SynthDet) Unity environment. To train a model on this dataset, you can skip directly to [part 2](#part-2-train-a-model) of this guide where you'll use a pre-compiled kubeflow pipeline that is already configured to fetch and then train on this sample dataset.
+### UnityGroceries-SyntheticSample dataset
+
+We've made a small sample of 5k images generated using the [SynthDet](https://github.com/Unity-Technologies/SynthDet) Unity environment. To train a model on this dataset, you can skip directly to [part 2](#part-2-train-a-model) of this guide where you'll use a pre-compiled kubeflow pipeline that is already configured to fetch and then train on this sample dataset.
 
 A larger dataset of 400k we used in our experiments can be made available [upon request](https://forms.gle/2BmZYQJmziq3ipK88). This dataset is not required to follow this tutorial.
 
@@ -32,15 +26,7 @@
 
 If you want to run the full end-to-end pipeline including synthetic dataset generation you can follow [this guide](https://github.com/Unity-Technologies/SynthDet/blob/master/docs/RunningSynthDetCloud.md) and then continue to run [this training pipeline](#train-on-synthetic-dataset-generated-on-unity-simulation).
 
-<<<<<<< HEAD
-## Part 2: Train a model on the UnityGroceries-Synthetic dataset
-=======
-Note that these instructions focus on the recommended containerized approach to run a training job on a [Kubeflow](https://www.kubeflow.org/docs/gke/gcp-e2e) cluster on Google Kubernetes Engine ([GKE](https://cloud.google.com/kubernetes-engine)). We provide [pre-compiled Kubeflow pipelines](https://github.com/Unity-Technologies/datasetinsights/tree/master/kubeflow/compiled) and a [docker image](https://hub.docker.com/r/unitytechnologies/datasetinsights) for you to follow steps documented below. We do this to avoid reproducibility issues people may encounter on different platforms with different dependencies etc. We will assume you have access to a Kubeflow cluster going forward.
-
-> Alternatively, you can use the same docker image on your own container-orchestration system following similar steps.
-
-### Train on UnityGroceries-SyntheticSample dataset
->>>>>>> ff3f42c6
+## Part 2: Train a model on the UnityGroceries-SyntheticSample dataset
 
 This section shows you how to train a model on UnityGroceries-SyntheticSample dataset. Note that this is a small dataset which is the fastest to train but won't produce the best results; for that, you can train a model that uses a larger synthetic dataset and [fine tunes the model on real images](#train-on-synthetic-and-real-world-dataset-optional). To observe the best results we have obtained, you can follow the instructions to run one of our [pre-trained models](#using-our-pre-trained-models) below.
 
@@ -84,17 +70,9 @@
 
 Then, open `http://localhost:6006` in web browser to see tensorboard results.
 
-<<<<<<< HEAD
 ## Part 4: Evaluate a model
 
 In [part 2](#part-2-train-a-model), you trained a model using one of our pre-compiled pipeline. In this section, you will use a trained model from part 2 to generate predictions on the test split of UnityGroceries-Real dataset and measure its performance using well-known object detection metrics like [mAP](https://datasetinsights.readthedocs.io/en/latest/datasetinsights.evaluation_metrics.html#datasetinsights.evaluation_metrics.average_precision_2d.MeanAveragePrecisionAverageOverIOU) and [mAR](https://datasetinsights.readthedocs.io/en/latest/datasetinsights.evaluation_metrics.html#datasetinsights.evaluation_metrics.average_recall_2d.MeanAverageRecallAverageOverIOU).
-=======
-### Train on UnityGroceries-Real dataset (optional)
-
-This section shows you how to train a model on the UnityGroceries-Real dataset. Note that this won't produce the best results; for that, you can train a model that uses a larger synthetic dataset and [fine tunes the model on real images](#train-on-synthetic-and-real-world-dataset-optional). To observe the best results we have obtained, you can follow the instructions to run one of our [pre-trained models](#using-our-pre-trained-models) below.
-
-To train the model, simply import [**this pre-compiled pipeline**](https://raw.githubusercontent.com/Unity-Technologies/datasetinsights/master/kubeflow/compiled/train_on_real_world_dataset.yaml) into your kubeflow cluster. The figure below shows how to do this using the [web UI](https://www.kubeflow.org/docs/pipelines/pipelines-quickstart/#deploy-kubeflow-and-open-the-pipelines-ui). You can optionally use the [KFP CLI Tool](https://www.kubeflow.org/docs/pipelines/sdk/sdk-overview/#kfp-cli-tool).
->>>>>>> ff3f42c6
 
 We have prepared another Kubeflow [pipeline](https://raw.githubusercontent.com/Unity-Technologies/datasetinsights/master/kubeflow/compiled/evaluate_the_model.yaml) for this. You can import [**this pre-compiled pipeline**](https://raw.githubusercontent.com/Unity-Technologies/datasetinsights/master/kubeflow/compiled/evaluate_the_model.yaml) into your kubeflow cluster. Once your pipeline has been imported, you can run it via the web UI as shown below. Alternatively, you can use the [KFP CLI Tool](https://www.kubeflow.org/docs/pipelines/sdk/sdk-overview/#kfp-cli-tool)
 
@@ -152,11 +130,7 @@
 
 To further improve model performance, you may also fine-tune your model on the UnityGroceries-Real dataset. We found that this approach of training first on synthetic and then fine-tuning on real produces the best results. The best results we have obtained are trained on a set of 400k synthetic images generated in Unity Simulation. To observe these results, you can follow the instructions to run one of our [pre-trained models](#using-our-pre-trained-models) below.
 
-<<<<<<< HEAD
 To train the model, import [**this pre-compiled pipeline**](https://raw.githubusercontent.com/Unity-Technologies/datasetinsights/master/kubeflow/compiled/train_on_synthetic_and_real_dataset.yaml) into your kubeflow cluster. The figure below shows how to do this using the [web UI](https://www.kubeflow.org/docs/pipelines/pipelines-quickstart/#deploy-kubeflow-and-open-the-pipelines-ui). You can optionally use the [KFP CLI Tool](https://www.kubeflow.org/docs/pipelines/sdk/sdk-overview/#kfp-cli-tool).
-=======
-This section shows you how to train a model on the UnityGroceries-Synthetic dataset and then fine tune that model on the UnityGroceries-Real dataset. This approach generally produces the best results. In this particular case, however, you'll be using a sample dataset to run the full pipeline more quickly. To observe the best results we have obtained, you can follow the instructions to run one of our [pre-trained models](#using-our-pre-trained-models)below.
->>>>>>> ff3f42c6
 
 <img src="_images/kubeflow/upload_pipeline.png" alt="drawing" width="600"/>
 
@@ -213,15 +187,7 @@
 
 This section shows you how to train a model on your own dataset generated by running the [SynthDet] environment on [Unity Simulation](https://unity.com/products/unity-simulation). You can follow [these instructions](https://github.com/Unity-Technologies/SynthDet/blob/master/docs/RunningSynthDetCloud.md) to generate the dataset.
 
-<<<<<<< HEAD
 To train the model, simply import [**this pre-compiled pipeline**](https://raw.githubusercontent.com/Unity-Technologies/datasetinsights/master/kubeflow/compiled/train_on_synthetic_dataset_unity_simulation.yaml) into your kubeflow cluster. The figure below shows how to do this using the [web UI](https://www.kubeflow.org/docs/pipelines/pipelines-quickstart/#deploy-kubeflow-and-open-the-pipelines-ui). You can optionally use the [KFP CLI Tool](https://www.kubeflow.org/docs/pipelines/sdk/sdk-overview/#kfp-cli-tool).
-=======
-Next, follow the [instructions](#part-3-evaluate-a-model) to evaluate the performance of this model by running one more pipeline we have prepared. You'll need the location of your model in the next step.
-
-## Part 3: Evaluate a model
-
-In [part 2](#part-2-train-a-model), you have trained a model using one of our pre-compiled pipeline. In this section, you will use a trained model from part 2 to generate predictions on the test split of UnityGroceries-Real dataset and measure its performance using well-known object detection metrics like [mAP](https://datasetinsights.readthedocs.io/en/latest/datasetinsights.evaluation_metrics.html#datasetinsights.evaluation_metrics.average_precision_2d.MeanAveragePrecisionAverageOverIOU) and [mAR](https://datasetinsights.readthedocs.io/en/latest/datasetinsights.evaluation_metrics.html#datasetinsights.evaluation_metrics.average_recall_2d.MeanAverageRecallAverageOverIOU).
->>>>>>> ff3f42c6
 
 <img src="_images/kubeflow/upload_pipeline.png" alt="drawing" width="600"/>
 
