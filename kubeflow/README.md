--- conflicted
+++ resolved
@@ -3,11 +3,7 @@
 The development virtual environment have [kfp](https://pypi.org/project/kfp/) installed.
 This is currently not required by datasetinsignts package unless you want to directly use CLI to create/submit new pipelines.
 
-<<<<<<< HEAD
-Run the following commands from `kubeflow` directory to compile Kubeflow pipeline:
-=======
-To compile Kubeflow pipeline, run:
->>>>>>> c18f9fe0
+Run the following commands from `kubeflow` directory to compile kubeflow pipeline:
 
 ```bash
 dsl-compile --py=pipelines.py --function=<function> --output=compiled/<function>.yaml
