--- conflicted
+++ resolved
@@ -2,11 +2,7 @@
 kind: Workflow
 metadata:
   generateName: train-and-evaluate-combined-pipeline-
-<<<<<<< HEAD
-  annotations: {pipelines.kubeflow.org/kfp_sdk_version: 1.0.1, pipelines.kubeflow.org/pipeline_compilation_time: '2021-01-19T11:28:13.439927',
-=======
   annotations: {pipelines.kubeflow.org/kfp_sdk_version: 1.0.1, pipelines.kubeflow.org/pipeline_compilation_time: '2021-01-13T16:53:55.019990',
->>>>>>> a6869d80
     pipelines.kubeflow.org/pipeline_spec: '{"description": "Train and Evaluate Combined
       Pipeline", "inputs": [{"default": "unitytechnologies/datasetinsights:latest",
       "name": "docker", "optional": true, "type": "String"}, {"default": "<unity-project-id>",
@@ -16,7 +12,7 @@
       "type": "String"}, {"default": "datasetinsights/configs/faster_rcnn_synthetic.yaml",
       "name": "train_config", "optional": true, "type": "String"}, {"default": "gs://<bucket>/runs/yyyymmdd-hhmm",
       "name": "tb_log_dir", "optional": true, "type": "String"}, {"default": "gs://<bucket>/checkpoints/yyyymmdd-hhmm",
-      "name": "checkpoint_dir", "optional": true, "type": "String"}, {"default": "1.2Ti",
+      "name": "checkpoint_dir", "optional": true, "type": "String"}, {"default": "100Gi",
       "name": "volume_size", "optional": true, "type": "String"}, {"default": "https://storage.googleapis.com/datasetinsights/data/groceries/v3.zip",
       "name": "evaluate_source_uri", "optional": true, "type": "String"}, {"default":
       "datasetinsights/configs/faster_rcnn_groceries_real.yaml", "name": "evaluate_config",
@@ -147,8 +143,8 @@
       - {name: CLOUDSDK_AUTH_CREDENTIAL_FILE_OVERRIDE, value: /secret/gcp-credentials/user-gcp-sa.json}
       image: '{{inputs.parameters.docker}}'
       resources:
-        limits: {nvidia.com/gpu: 8, memory: 256Gi}
-        requests: {memory: 256Gi}
+        limits: {nvidia.com/gpu: 8, memory: 64Gi}
+        requests: {memory: 64Gi}
       volumeMounts:
       - {mountPath: /data, name: pvc}
       - {mountPath: /secret/gcp-credentials, name: gcp-credentials-user-gcp-sa}
@@ -235,7 +231,7 @@
     - {name: train_config, value: datasetinsights/configs/faster_rcnn_synthetic.yaml}
     - {name: tb_log_dir, value: 'gs://<bucket>/runs/yyyymmdd-hhmm'}
     - {name: checkpoint_dir, value: 'gs://<bucket>/checkpoints/yyyymmdd-hhmm'}
-    - {name: volume_size, value: 1.2Ti}
+    - {name: volume_size, value: 100Gi}
     - {name: evaluate_source_uri, value: 'https://storage.googleapis.com/datasetinsights/data/groceries/v3.zip'}
     - {name: evaluate_config, value: datasetinsights/configs/faster_rcnn_groceries_real.yaml}
   serviceAccountName: pipeline-runner